import os
import io
from setuptools import setup

filepath = os.path.abspath(os.path.dirname(__file__))

long_description = io.open('README.md', encoding='utf-8').read()

package = {
    'name': os.path.basename(filepath).replace('-', '_'),
<<<<<<< HEAD
    'version': '0.0.3rc1',
=======
    'version': '0.0.3rc2',
>>>>>>> d4e6888c
    'author': 'The Plotly Team',
    'author_email': 'dashbio@plot.ly',
    'description': 'Simple parsing tools that supplement dash-bio.'
}

setup(
    name=package['name'],
    version=package['version'],
    url='http://github.com/plotly/{}'.format(package['name'].replace('_', '-')),
    author=package['author'],
    author_email='dashbio@plot.ly',
    packages=[package['name']],
    include_package_data=True,
    description=package['description'],
    long_description=long_description,
    long_description_content_type='text/markdown',
    install_requires=[
        'biopython',
        'colour',
        'GEOparse>=1.1.0',
        'pandas',
        'parmed',
        'periodictable'
    ],
    classifiers=[
        "Programming Language :: Python :: 3",
        "License :: OSI Approved :: MIT License",
        "Operating System :: OS Independent"
    ]
)<|MERGE_RESOLUTION|>--- conflicted
+++ resolved
@@ -8,11 +8,7 @@
 
 package = {
     'name': os.path.basename(filepath).replace('-', '_'),
-<<<<<<< HEAD
-    'version': '0.0.3rc1',
-=======
-    'version': '0.0.3rc2',
->>>>>>> d4e6888c
+    'version': '0.0.3rc3',
     'author': 'The Plotly Team',
     'author_email': 'dashbio@plot.ly',
     'description': 'Simple parsing tools that supplement dash-bio.'
